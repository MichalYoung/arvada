--- conflicted
+++ resolved
@@ -1,8 +1,4 @@
-<<<<<<< HEAD
 import random, sys, os, time
-=======
-import random, sys, os, signal
->>>>>>> 809c62ee
 from score import Scorer
 from input import parse_input
 from parse_tree import ParseTree
@@ -49,7 +45,6 @@
     scorer = Scorer(CONFIG, DATA, grammar, gen)
     scorer.score(grammar, gen)
 
-<<<<<<< HEAD
     # Prints iteration information to the log file
     def log_results(scorer, log_file):
         f = open(log_file, 'a')
@@ -72,18 +67,6 @@
 
         # Print a delimeter for the next time information is logged
         print('\n\n==========', file=f)
-=======
-    # Define signal handler that allows us to asynchronously peek at the grammar
-    def signal_handler(sig, frame):
-        print_results(scorer)
-        print('Sampled Grammar:')
-        print(grammar)
-        print()
-        input('Hit any key to continue...\n')
-
-    # Register the signal handler with the OS
-    signal.signal(signal.SIGINT, signal_handler)
->>>>>>> 809c62ee
 
     # Main Program Loop
     iterations = 0
@@ -92,35 +75,15 @@
             log_results(scorer, log_file)
 
         good_grammar, good_gen = scorer.sample_grammar()
-<<<<<<< HEAD
-        new_gen = good_gen.copy()
-        new_gen.mutate()
-        new_grammar = new_gen.generate_grammar()
-        scorer.score(new_grammar, new_gen)
-        print('Iters:', iterations, '\tScores:', ', '.join(['{:.2f}'.format(v[0]) for v in scorer.score_map.values()]), end='\r')
-        iterations += 1
-
-    log_results(scorer, log_file)
-=======
         gen = good_gen.copy()
         gen.mutate()
         grammar = gen.generate_grammar()
         scorer.score(grammar, gen)
-        print('Iters:', iterations, '\tScores:', [v[0] for v in scorer.score_map.values()])
+        print('Iters:', iterations, '\tScores:', ', '.join(['{:.2f}'.format(v[0]) for v in scorer.score_map.values()]), end='\r')
         iterations += 1
 
-    print('\n\n====== RESULTS ======\n\n')
-    print_results(scorer)
-
-def print_results(scorer):
-    for category in scorer.score_map:
-        score, grammar, gen = scorer.score_map[category]
-        print('Category:', category)
-        print('Grammar:')
-        print(grammar)
-        print('Score:', score)
-        print()
->>>>>>> 809c62ee
+    # Print final results to the log
+    log_results(scorer, log_file)
 
 if __name__ == '__main__':
     if len(sys.argv) != 4 or not os.path.exists(sys.argv[1]):
